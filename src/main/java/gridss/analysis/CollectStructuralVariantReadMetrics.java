--- conflicted
+++ resolved
@@ -28,15 +28,12 @@
 public class CollectStructuralVariantReadMetrics extends ProcessStructuralVariantReadsCommandLineProgram {
 	public static final String METRICS_SUFFIX = ".sv_metrics";
 	
-<<<<<<< HEAD
 	@Argument(doc = "Include secondary alignments in read counts", optional=true)
     public boolean COUNT_SECONDARY = false;
 	
 	@Argument(doc = "Include supplementary alignments in read counts", optional=true)
     public boolean COUNT_SUPPLEMENTARY = false;
 	
-=======
->>>>>>> 4a375564
 	//private static final Log log = Log.getInstance(CollectStructuralVariantReadMetrics.class);
 	public static void main(String[] argv) {
         System.exit(new CollectStructuralVariantReadMetrics().instanceMain(argv));
