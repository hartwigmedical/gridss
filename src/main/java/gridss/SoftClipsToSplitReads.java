package gridss;

import java.io.File;
import java.io.IOException;
import java.util.List;
import java.util.Locale;

import org.broadinstitute.barclay.argparser.Argument;
import org.broadinstitute.barclay.argparser.CommandLineProgramProperties;

import com.google.common.collect.ImmutableList;
import com.google.common.collect.Lists;

import au.edu.wehi.idsv.GenomicProcessingContext;
import au.edu.wehi.idsv.SplitReadRealigner;
import au.edu.wehi.idsv.alignment.ExternalProcessFastqAligner;
import au.edu.wehi.idsv.alignment.ExternalProcessStreamingAligner;
import gridss.cmdline.ReferenceCommandLineProgram;
import htsjdk.samtools.SAMFileWriterFactory;
import htsjdk.samtools.SamReaderFactory;
import htsjdk.samtools.util.IOUtil;
import htsjdk.samtools.util.Log;
import picard.cmdline.StandardOptionDefinitions;

@CommandLineProgramProperties(
        summary = "Uses an external aligner to identify split reads by iterative alignment of soft clipped bases. "
        		+ "Existing split read alignments are left untouched.",
        oneLineSummary = "Converts soft clipped reads to split reads",
        programGroup = picard.cmdline.programgroups.SamOrBam.class
)
public class SoftClipsToSplitReads extends ReferenceCommandLineProgram {
	private static final Log log = Log.getInstance(SoftClipsToSplitReads.class);
	public static final List<String> BWA_COMMAND_LINE = ImmutableList.of("bwa", "mem", "-t", "%3$d", "%2$s", "%1$s");
	public static final List<String> BOWTIE2_COMMAND_LINE = ImmutableList.of("bowtie2", "--threads", "%3$d", "--local", "--mm", "--reorder", "-x", "%2$s", "-U", "%1$s");
    @Argument(shortName=StandardOptionDefinitions.INPUT_SHORT_NAME, doc="Input file", optional=false)
    public File INPUT;
    @Argument(shortName=StandardOptionDefinitions.OUTPUT_SHORT_NAME, doc="Output file", optional=false)
    public File OUTPUT;
    @Argument(doc="Minimum bases clipped. Generally, short read aligners are not able to uniquely align sequences shorter than 18-20 bases.", optional=true)
    public int MIN_CLIP_LENGTH = 15;
    @Argument(doc="Minimum average base quality score of clipped bases. Low quality clipped bases are indicative of sequencing errors.", optional=true)
    public float MIN_CLIP_QUAL = 5;
    @Argument(doc="Indicates whether to perform split read identification on secondary read alignments.", optional=true)
    public boolean PROCESS_SECONDARY_ALIGNMENTS = false;
    @Argument(doc="Number of threads to use for realignment. Defaults to number of cores available."
			+ " Note that I/O threads are not included in this worker thread count so CPU usage can be higher than the number of worker thread.",
    		shortName="THREADS")
    public int WORKER_THREADS = Runtime.getRuntime().availableProcessors();
<<<<<<< HEAD
    @Argument(doc="Command line arguments to run external aligner. Aligner output should be written to stdout and the records MUST match the input fastq order."
=======
	@Option(doc="Directly pipe the input and output of the aligner instead of writing to intermediate files."
			+ " The aligner must support using \"-\" as the input filename when reading from stdin."
			+ " The sort order of the input file will not be retained.", optional=true)
	public boolean ALIGNER_STREAMING = false;
    @Option(doc="Command line arguments to run external aligner. Aligner output should be written to stdout and the records MUST match the input fastq order."
>>>>>>> 9d2bb499
    		+ "Java argument formatting is used with %1$s being the fastq file to align, "
    		+ "%2$s the reference genome, and %3$d the number of threads to use.", optional=true)
    public List<String> ALIGNER_COMMAND_LINE = Lists.newArrayList(BWA_COMMAND_LINE);
    @Override
	protected int doWork() {
		log.debug("Setting language-neutral locale");
    	java.util.Locale.setDefault(Locale.ROOT);
    	validateParameters();
    	GenomicProcessingContext pc = new GenomicProcessingContext(getFileSystemContext(), REFERENCE_SEQUENCE, getReference());
    	pc.setCommandLineProgram(this);
    	pc.setFilterDuplicates(IGNORE_DUPLICATES);
    	SplitReadRealigner realigner = new SplitReadRealigner(pc);
    	realigner.setMinSoftClipLength(MIN_CLIP_LENGTH);
    	realigner.setMinSoftClipQuality(MIN_CLIP_QUAL);
    	realigner.setProcessSecondaryAlignments(PROCESS_SECONDARY_ALIGNMENTS);
    	realigner.setWorkerThreads(WORKER_THREADS);
    	try {
    		SamReaderFactory readerFactory = SamReaderFactory.make();
        	SAMFileWriterFactory writerFactory = new SAMFileWriterFactory();
        	
        	if (ALIGNER_STREAMING) {
        		ExternalProcessStreamingAligner aligner = new ExternalProcessStreamingAligner(readerFactory, ALIGNER_COMMAND_LINE, REFERENCE_SEQUENCE, WORKER_THREADS);
        		realigner.createSupplementaryAlignments(aligner, INPUT, OUTPUT);
        	} else {
        		ExternalProcessFastqAligner aligner = new ExternalProcessFastqAligner(readerFactory, writerFactory, ALIGNER_COMMAND_LINE);
        		realigner.createSupplementaryAlignments(aligner, INPUT, OUTPUT);
        	}
    		
    		
		} catch (IOException e) {
			log.error(e);
			return -1;
		}
    	return 0;
	}
    
	private void validateParameters() {
    	IOUtil.assertFileIsReadable(INPUT);
    	IOUtil.assertFileIsWritable(OUTPUT);
	}
	@Override
	protected String[] customCommandLineValidation() {
		return super.customCommandLineValidation();
	}
	public static void main(String[] argv) {
        System.exit(new SoftClipsToSplitReads().instanceMain(argv));
    }
}<|MERGE_RESOLUTION|>--- conflicted
+++ resolved
@@ -46,15 +46,11 @@
 			+ " Note that I/O threads are not included in this worker thread count so CPU usage can be higher than the number of worker thread.",
     		shortName="THREADS")
     public int WORKER_THREADS = Runtime.getRuntime().availableProcessors();
-<<<<<<< HEAD
-    @Argument(doc="Command line arguments to run external aligner. Aligner output should be written to stdout and the records MUST match the input fastq order."
-=======
 	@Option(doc="Directly pipe the input and output of the aligner instead of writing to intermediate files."
 			+ " The aligner must support using \"-\" as the input filename when reading from stdin."
 			+ " The sort order of the input file will not be retained.", optional=true)
 	public boolean ALIGNER_STREAMING = false;
     @Option(doc="Command line arguments to run external aligner. Aligner output should be written to stdout and the records MUST match the input fastq order."
->>>>>>> 9d2bb499
     		+ "Java argument formatting is used with %1$s being the fastq file to align, "
     		+ "%2$s the reference genome, and %3$d the number of threads to use.", optional=true)
     public List<String> ALIGNER_COMMAND_LINE = Lists.newArrayList(BWA_COMMAND_LINE);
