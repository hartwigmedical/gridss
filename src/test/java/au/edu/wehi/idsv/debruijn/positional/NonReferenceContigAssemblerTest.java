--- conflicted
+++ resolved
@@ -49,11 +49,7 @@
 			pnIt = new PathCollapseIterator(pnIt, k, maxPathCollapseLength, pc.getAssemblyParameters().maxBaseMismatchForCollapse, pc.getAssemblyParameters().collapseBubblesOnly, 0);
 			pnIt = new PathSimplificationIterator(pnIt, maxPathLength, maxEvidenceWidth);
 		}
-<<<<<<< HEAD
-		caller = new NonReferenceContigAssembler(pnIt, 0, maxEvidenceWidth, maxReadLength, k, aes, tracker);
-=======
-		caller = new NonReferenceContigAssembler(pnIt, 0, maxEvidenceWidth + maxReadLength + 2, maxReadLength, k, aes, trackedIt);
->>>>>>> ef4fdab8
+		caller = new NonReferenceContigAssembler(pnIt, 0, maxEvidenceWidth + maxReadLength + 2, maxReadLength, k, aes, tracker);
 		return caller;
 	}
 	@Test
