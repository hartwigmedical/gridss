# gridss

A high-speed next-gen sequencing structural variation caller.
gridss calls variants based on alignment-guided positional de Bruijn graph breakpoint assembly, split read, and read pair evidence.

# Pre-requisities

To run, gridss the following must be installed:

* Java 1.8 or later
* NGS aligner. bowtie2 (default) and bwa are currently supported

# Running

Pre-compiled binaries are available at https://github.com/PapenfussLab/gridss/releases.

Gridss is built using htsjdk, so is invoked in the same manner as Picard tools utilities. Gridss invokes an external alignment tools at multiple point during processing. When external alignment is required, gridss stops processing and waits for the user to perform the alignment.
The gridss processing pipeline performs the following steps:

* gridss: calculate metrics, extract soft clipped reads and discordant read pairs
* aligner: align soft clips
* gridss: generate putative SV assemblies
* aligner: align assemblies (x3 to handle compound breakpoints)
* gridss: call variants

## example/gridss.sh

example/gridss.sh contains an example pipeline of how gridss is invoked.

## Parameters

Gridss has a large number of parameters that can be be adjusted. The default parameter set has been tested with paired-end illumina data ranging from 2x36bp to 2x250bp and should give a reasonably good. Command line used parameter are listed below.

### OUTPUT (Required)

Variant calling output file. Can be VCF or BCF.

### REFERENCE (Required)

Reference genome fasta file. Note that gridss caches the entire reference genome in memory so ensure
that the working memory available to gridss comfortably exceeds the reference genome size.
8GB + 2GB per thread is recommended for multithreaded processing of whole-genome sequencing of mammalian genomes.

### INPUT (Required)

Input libraries. Specify multiple times (ie `INPUT=file1.bam INPUT=file2.bam INPUT=file3.bam` ) to process multiple libraries together.
Gridss considers all reads in each file to come from a single library.
Input files containing read groups from multiple different libraries should be split into an input file per-library.

### INPUT_CATEGORY

Numeric category (starting at zero) to allocate the corresponding input file to. Per-category variant support is output so
a category should be specified for each input file when performing analysis on multiple samples at once. (eg `INPUT=normal75bp.bam INPUT_CATEGORY=0 INPUT=normal100bp.bam INPUT_CATEGORY=0 INPUT=tumour100bp.bam INPUT_CATEGORY=1` ).

### READ_PAIR_CONCORDANT_PERCENT

Portion (0.0-1.0) of read pairs to be considered concordant. Concordant read pairs are considered to provide no support for structural variation.  

### INPUT_MIN_FRAGMENT_SIZE, INPUT_MAX_FRAGMENT_SIZE

Per input overrides for explicitly specifying fragment size interval to be considered concordant. As with INPUT_CATEGORY, these must be specified
for all input files. Use null to indicate an override is not required for a particular input (eg
`INPUT=autocalc.bam INPUT_MIN_FRAGMENT_SIZE=null INPUT_MAX_FRAGMENT_SIZE=null INPUT=manual.bam INPUT_MIN_FRAGMENT_SIZE=100 INPUT_MAX_FRAGMENT_SIZE=300` )

### PER_CHR

Flags whether processing should be performed in parallel for each chromosome, or serially for each file.
If your input files are small, or you have a limited number of file handles available, `PER_CHR=false` will
reduce the number of intermediate files created, at the cost of reduced parallelism.

### WORKER_THREADS

Number of processing threads to use, including number of thread to use when invoking the aligner.
Note that the number of threads spawned by gridss is typically 2-3 times the number of worker threads due to asynchronous I/O threads
thus it is not uncommon to see over 100% CPU usage when WORKER_THREADS=1 as bam compression/decompression is a computationally expensive operation.
This parameter defaults to the number of cores available.

### WORKING_DIR

Directory to write intermediate results directories. By default, intermediate files for each input or output file are written to a subdirectory in the same directory as the relevant input or output file.
If WORKING_DIR is set, all intermediate results are written to subdirectories of the given directory.

### TMP_DIR

This field is a standard Picard tools argument and carries the usual meaning. Temporary files created during processes such as sort are written to this directory.

## libsswjni.so

Due to relatively poor performance of existing Java-based Smith-Waterman alignment packages, gridss incorporates a JNI wrapper to the striped Smith-Waterman alignment library [SSW](https://github.com/mengyao/Complete-Striped-Smith-Waterman-Library). Gridss will attempt to load a precompiled version. If the precompiled version is not compatible with your linux distribution, or you are running a different operating system, recompilation of the wrapper from source will be required. When recompiling, ensure the correct libsswjni.so is loaded using -Djava.library.path, or the LD_LIBRARY_PATH environment variable as per the JNI documentation.

If your CPU does not support SSE, gridss will terminate with a fatal error when loading the library. Library loading can be disabled by added `-Dsswjni.disable=true` to the gridss command line. If libsswjni.so cannot be loaded, gridss will fall back to a (50x) slower java implementation. 

### CONFIGURATION_FILE

Gridss uses a large number of configurable settings and thresholds which for easy of use are not included
as command line arguments. Any of these individual settings can be overriden by specifying a configuration
file to use instead. Note that this configuration file uses a different format to the Picard tools-compatable
configuration file that is used instead of the standard command-line arguments.

When supplying a custom configuration, gridss will use the overriding settings for all properties specified
and fall back to the default for all properties that have not been overridden. Details on the meaning
of each parameter can be found in the javadoc documentation of the au.edu.wehi.idsv.configuration classes.

# Output

Gridss is fundamentally a structural variation breakpoint caller. Variants are output as VCF breakends. Each call is a breakpoint consisting of two breakends, one from location A to location B, and a reciprocal record from location B back to A. Note that although each record fully defines the call, the VCF format required both breakend to be written as separate record.

## Quality score

Gridss calculates quality scores according to the model outlined in [paper].
As gridss does not yet perform multiple test correction or score recalibration, QUAL scores are vastly overestimated for all variants.
As a rule of thumb, variants with QUAL >= 1000 and have assembles from both sides of the breakpoint (AS > 0 & RAS > 0) are considered high quality,
variant with QUAL >= 500 but can only be assembled from one breakend (AS > 0 | RAS > 0) are considered medium quality,
and variants with low QUAL score or lack any supporting assemblies are considered low quality.

## Non-standard INFO fields

Gridss writes a number of non-standard VCF fields. These fields are described in the VCF header.

## BEDPE

Gridss supports conversion of VCF to BEDPE format using the VcfBreakendToBedpe utility program included in the gridss jar.

Calling VcfBreakendToBedpe with `INCLUDE_HEADER=true` will include a header containing column names in the bedpe file. These fields match the VCF INFO fields of the same name. For bedpe output, breakend information is not exported and per category totals (such as split read counts) are aggregated to a single value.

## Building from source

Maven is used for build and dependency management which simplifies compile to the following steps:

* `git clone https://github.com/PapenfussLab/gridss`
* `mvn package -DskipTests`

<<<<<<< HEAD
If gridss was built successfully, a combined jar containing gridss and all required library located at target/gridss-*-jar-with-dependencies.jar will have been created.
=======
## Intermediate Files

Gridss write a large number of intermediate files. If rerunning gridss with parametere on the same input, the intermediate files should be deleted. All intermediate files are written to the WORKING_DIR directory tree, with the exception of temporary sort buffers written to TMP_DIR and automatically deleted at the conclusion of the sort operation.

File | Description
------- | ---------
tmp.* | Temporary intermediate file
unsorted.* | Temporary intermediate file
*.bai | BAM index for coordinate sorted intermediate BAM file
*input*.idsv.working | Working directory for files related to the given input file.
*input*.idsv.working/*input*.idsv.metrics.insersize.txt | Picard tools CollectInsertSizeMetrics output 
*input*.idsv.working/*input*.idsv.metrics.idsv.txt | High-level read/read pair metrics
*input*.idsv.working/*input*.idsv.metrics.softclip.txt | Soft clip length distribution
*input*.idsv.working/*input*.idsv.coverage.blacklist.bed | Intervals of extreme coverage excluded from variant calling
*input*.idsv.working/*input*.idsv.*chr*.sc.bam | soft clipped reads (coordinate sort order)
*input*.idsv.working/*input*.idsv.*chr*.realign.0.fq | soft clipped bases requiring realignment. The source soft clip is encoded in the read bam
*input*.idsv.working/*input*.idsv.*chr*.realign.0.bam | soft clipped bases aligned by external aligner. **Record order must match the fastq record order**
*input*.idsv.working/*input*.idsv.*chr*.scremote.bam | soft clipped reads (realignment position sort order)
*input*.idsv.working/*input*.idsv.*chr*.realignremote.bam | soft clipped reads (realignment position sort order)
*input*.idsv.working/*input*.idsv.*chr*.rp.bam | discordant read pairs
*input*.idsv.working/*input*.idsv.*chr*.rpmate.bam | discordant read pairs, sorted by alignment position of the other read in the pair
*output*.idsv.working | Working directory for assembly and variant calling
*output*.idsv.working/*output*.idsv.breakpoint.vcf | Raw maximal clique variant calls not requiring unique evidence assignment
*output*.idsv.working/*output*.idsv.assembly.bam | Assembly contigs represented as paired reads. The first read in the read pair is the assembly, with the second corresponding to the realignment of the breakend bases. Note that the assembly is always on the positive strand so an assembly of a simple indel result in a read pair with FF read alignment orientation. Assemblies with read names of the form asm*n*_*i* are compound realignment records, with the actual assembly in the asm*n* record.
*output*.idsv.working/*output*.idsv.*chr*.assembly.bam | *chr* subset of above
*output*.idsv.working/*output*.idsv.*chr*.assemblymate.bam | above sorted by mate position
*output*.idsv.working/*output*.idsv.*chr*.realign.*n*.fq | breakend realignment iteration *n*. Breakends that span events (such as small translocations or chromothripsis), are realigned multiple times to identify all fusions spanned by the assembly
*output*.idsv.working/*output*.idsv.*chr*.realign.*n*.bam | External realigner alignments of above. **Record order must match the fastq record order**
*output*.idsv.working/*output*.idsv.*chr*.breakend.bam | Raw assembly contigs before realignment
*output*.idsv.working/*output*.idsv.*chr*.breakend.throttled.bam | Regions of high coverage where only a portion of supporting reads are considered for assembly



>>>>>>> 46a39f66






<|MERGE_RESOLUTION|>--- conflicted
+++ resolved
@@ -54,7 +54,10 @@
 
 ### READ_PAIR_CONCORDANT_PERCENT
 
-Portion (0.0-1.0) of read pairs to be considered concordant. Concordant read pairs are considered to provide no support for structural variation.  
+Portion (0.0-1.0) of read pairs to be considered concordant. Concordant read pairs are considered to provide no support for structural variation.
+Clearing this value will cause gridss to use the 0x02 proper pair SAM flag written by the aligner to detemine concordant pairing.
+Note that some aligner set this flag in a manner inappropriate for SV calling and set the flag for all reads with the expected orientation
+and strand regardless of the inferred fragment size.
 
 ### INPUT_MIN_FRAGMENT_SIZE, INPUT_MAX_FRAGMENT_SIZE
 
@@ -109,9 +112,9 @@
 
 Gridss calculates quality scores according to the model outlined in [paper].
 As gridss does not yet perform multiple test correction or score recalibration, QUAL scores are vastly overestimated for all variants.
-As a rule of thumb, variants with QUAL >= 1000 and have assembles from both sides of the breakpoint (AS > 0 & RAS > 0) are considered high quality,
-variant with QUAL >= 500 but can only be assembled from one breakend (AS > 0 | RAS > 0) are considered medium quality,
-and variants with low QUAL score or lack any supporting assemblies are considered low quality.
+As a rule of thumb, variants with QUAL >= 1000 and have assembles from both sides of the breakpoint (AS > 0 & RAS > 0) are considered of high quality,
+variant with QUAL >= 500 but can only be assembled from one breakend (AS > 0 | RAS > 0) are considered of intermediate quality,
+and variants with low QUAL score or lack any supporting assemblies are considered the be of low quality.
 
 ## Non-standard INFO fields
 
@@ -120,22 +123,13 @@
 ## BEDPE
 
 Gridss supports conversion of VCF to BEDPE format using the VcfBreakendToBedpe utility program included in the gridss jar.
+An working example of this conversion utility is provided in example/gridss.sh
 
-Calling VcfBreakendToBedpe with `INCLUDE_HEADER=true` will include a header containing column names in the bedpe file. These fields match the VCF INFO fields of the same name. For bedpe output, breakend information is not exported and per category totals (such as split read counts) are aggregated to a single value.
+Calling VcfBreakendToBedpe with `INCLUDE_HEADER=true` will include a header containing column names in the bedpe file.
+These fields match the VCF INFO fields of the same name.
+For bedpe output, breakend information is not exported and per category totals (such as split read counts) are aggregated to a single value.
 
-## Building from source
-
-Maven is used for build and dependency management which simplifies compile to the following steps:
-
-* `git clone https://github.com/PapenfussLab/gridss`
-* `mvn package -DskipTests`
-
-<<<<<<< HEAD
-If gridss was built successfully, a combined jar containing gridss and all required library located at target/gridss-*-jar-with-dependencies.jar will have been created.
-=======
 ## Intermediate Files
-
-Gridss write a large number of intermediate files. If rerunning gridss with parametere on the same input, the intermediate files should be deleted. All intermediate files are written to the WORKING_DIR directory tree, with the exception of temporary sort buffers written to TMP_DIR and automatically deleted at the conclusion of the sort operation.
 
 File | Description
 ------- | ---------
@@ -164,12 +158,23 @@
 *output*.idsv.working/*output*.idsv.*chr*.breakend.bam | Raw assembly contigs before realignment
 *output*.idsv.working/*output*.idsv.*chr*.breakend.throttled.bam | Regions of high coverage where only a portion of supporting reads are considered for assembly
 
+## Building from source
 
+Maven is used for build and dependency management which simplifies compile to the following steps:
+Gridss write a large number of intermediate files. If rerunning gridss with parametere on the same input, the intermediate files should be deleted. All intermediate files are written to the WORKING_DIR directory tree, with the exception of temporary sort buffers written to TMP_DIR and automatically deleted at the conclusion of the sort operation.
 
->>>>>>> 46a39f66
+* `git clone https://github.com/PapenfussLab/gridss`
+* `mvn package -DskipTests`
+
+If gridss was built successfully, a combined jar containing gridss and all required library located at target/gridss-*-jar-with-dependencies.jar will have been created.
 
 
 
 
 
 
+
+
+
+
+
