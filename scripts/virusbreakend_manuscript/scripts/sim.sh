#!/bin/bash
export PATH=~/dev/gridss/:$PATH
export GRIDSS_JAR=~/projects/virusbreakend/gridss-2.10.1-gridss-jar-with-dependencies.jar
hpv=MT783410.1
hbv=LC500247.1
chr1_len=248387497
n=0
pos=0
flank=50000
breakoffset=10
virus_lengh=1000
readlen=150
virusbreakenddb=~/projects/virusbreakend/virusbreakenddb
ref=~/projects/reference_genomes/human/hg19.fa
if [[ ! -f gen/chm13.bam.gridss.working/chm13.bam.insert_size_metrics ]] ; then
	# GRIDSS uses WGS metrics which are going to be wrong for the small simulation - create a baseline
	wgsim -r 0 -R 0 -X 0 -N 20000000 -1 $readlen -2 $readlen chm13.draft_v1.0.fasta gen/chm13.1.fq gen/chm13.2.fq
	bwa mem -t $(nproc) $ref gen/chm13.1.fq gen/chm13.2.fq | samtools sort -@ $(nproc) -o gen/chm13.bam -O BAM -
	gridss.sh -r $ref -s preprocess gen/chm13.bam -w gen/
fi
while [[ $n -lt 248 ]] ; do
	n=$(($n + 1))
	pos=$(($n * 1000000))
	virus_pos=$(($n * 8))
	file=$PWD/gen/chr1_${pos}.fa
	if [[ ! -f $file ]] ; then
		echo ">$file" >> $file
		samtools faidx chm13.draft_v1.0.fasta chr1:$(($pos - $flank))-$(($pos)) | grep -v ">" | tr -d '\n' >> $file
		samtools faidx $hbv.fa $hbv:$virus_pos-$(($virus_pos + $virus_lengh)) | grep -v ">" | tr -d '\n' >> $file
		samtools faidx chm13.draft_v1.0.fasta chr1:$(($pos + $breakoffset))-$(($pos + $flank + $breakoffset)) | grep -v ">" | tr -d '\n' >> $file
		echo "Generated $n"
	fi
	reflen=$(( 2 * $flank + $virus_lengh ))
	pairbases=$(( 2 * $readlen ))
	for depth in 5 10 15 30 60 ; do
		if [[ ! -f $file.${depth}x.1.fq ]] ; then
			wgsim -r 0 -R 0 -X 0 -N $(( $depth * $reflen / $pairbases )) -1 150 -2 150 $file $file.${depth}x.1.fq $file.${depth}x.2.fq
		fi
		vcf=gen/virusbreakend_${n}_${depth}x.vcf
		if [[ ! -f $vcf.virusbreakend.working/$(basename $vcf).kraken2.report.viral.extracted.txt ]] ; then
			bam=$file.${depth}x.bam
			metrics_prefix=$vcf.virusbreakend.working/adjusted/$(basename $bam).viral.bam.gridss.working/$(basename $bam).viral.bam
			mkdir -p $(dirname $metrics_prefix)
			for metric_suffix in cigar_metrics idsv_metrics insert_size_metrics mapq_metrics tag_metrics ; do
				if [[ ! -f $metrics_prefix.$metric_suffix ]] ; then
					cp gen/chm13.bam.gridss.working/chm13.bam.$metric_suffix $metrics_prefix.$metric_suffix
				fi
			done
cat > gen/slurm_virusbreakend_${n}_${depth}x.sh << EOF
#!/bin/bash
#SBATCH --cpus-per-task=4
#SBATCH --mem=16g
#SBATCH --time=12:00:00
#SBATCH -p regular
#SBATCH --output=log.virusbreakend.%x.out
#SBATCH --error=log.virusbreakend.%x.err
. ~/conda_crest/etc/profile.d/conda.sh
conda activate virusbreakend
export PATH=~/projects/virusbreakend/gridss/scripts:\$PATH
export PATH=~/projects/virusbreakend/gridss/src/main/c/gridsstools:\$PATH
cd $PWD
cd gen
if [[ ! -f $bam ]] ; then
	echo "Creating $bam"
	bwa mem -t 4 $ref $file.${depth}x.1.fq $file.${depth}x.2.fq | samtools sort -@ 4 -o $bam -O BAM -
	samtools index $bam
fi
virusbreakend.sh --db $virusbreakenddb -r $ref -t 4 -o $vcf -j $GRIDSS_JAR --rmargs "-e rmblast" -w $PWD/gen/ $bam
EOF
		fi
		mkdir -p gen/batvi_${n}_${depth}x
		if [[ ! -f gen/batvi_${n}_${depth}x/filelist.txt ]] ; then
			echo "$file.${depth}x.1.fq;$file.${depth}x.1.fq;500" > gen/batvi_${n}_${depth}x/filelist.txt
			echo > gen/batvi_${n}_${depth}x/batvirun.log.placeholder
		fi
		cat > gen/slurm_batvi_${n}_${depth}x.sh << EOF
#!/bin/bash
#SBATCH --cpus-per-task=4
#SBATCH --mem=16g
#SBATCH --time=12:00:00
#SBATCH -p regular
#SBATCH --output=log.batvi.%x.out
#SBATCH --error=log.batvi.%x.err
. ~/conda_crest/etc/profile.d/conda.sh
conda activate virusbreakend
cd $PWD
cd batvi_${n}_${depth}x
echo > batvirun.log.placeholder
~/projects/virusbreakend/batvi/batvi1.03/call_integrations.sh $PWD/gen/batvi_${n}_${depth}x
EOF
	done
done
<<<<<<< HEAD
chmod +x gen/*.sh
=======

# merge outputs
cat $(find . -name 'final_hits.txt') | grep -v LIB > gen/all_final_hits.txt
grep MSA gen/all_final_hits.txt > ../publicdata/sim/batvi_all_final_hits_MSA.txt
grep -v MSA gen/all_final_hits.txt > ../publicdata/sim/batvi_all_final_hits_noMSA.txt
grep "^#" $(find gen/gen -name 'virusbreakend*.vcf' | head -1) > ../publicdata/sim/virusbreakend.vcf
grep -v "##" $(find gen/gen -name 'virusbreakend*.vcf') | grep -v "#CHROM" >> ../publicdata/sim/virusbreakend.vcf
>>>>>>> df1c20f4
<|MERGE_RESOLUTION|>--- conflicted
+++ resolved
@@ -90,14 +90,11 @@
 EOF
 	done
 done
-<<<<<<< HEAD
 chmod +x gen/*.sh
-=======
 
 # merge outputs
-cat $(find . -name 'final_hits.txt') | grep -v LIB > gen/all_final_hits.txt
-grep MSA gen/all_final_hits.txt > ../publicdata/sim/batvi_all_final_hits_MSA.txt
-grep -v MSA gen/all_final_hits.txt > ../publicdata/sim/batvi_all_final_hits_noMSA.txt
-grep "^#" $(find gen/gen -name 'virusbreakend*.vcf' | head -1) > ../publicdata/sim/virusbreakend.vcf
-grep -v "##" $(find gen/gen -name 'virusbreakend*.vcf') | grep -v "#CHROM" >> ../publicdata/sim/virusbreakend.vcf
->>>>>>> df1c20f4
+#cat $(find . -name 'final_hits.txt') | grep -v LIB > gen/all_final_hits.txt
+#grep MSA gen/all_final_hits.txt > ../publicdata/sim/batvi_all_final_hits_MSA.txt
+#grep -v MSA gen/all_final_hits.txt > ../publicdata/sim/batvi_all_final_hits_noMSA.txt
+#grep "^#" $(find gen/gen -name 'virusbreakend*.vcf' | head -1) > ../publicdata/sim/virusbreakend.vcf
+#grep -v "##" $(find gen/gen -name 'virusbreakend*.vcf') | grep -v "#CHROM" >> ../publicdata/sim/virusbreakend.vcf
